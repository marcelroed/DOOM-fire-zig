// TEST YOUR (TTY) MIGHT: DOOM FIRE!
// (c) 2022, 2023, 2024, 2025  const void*
//
// Please see GPL3 license at bottom of source.
//
const builtin = @import("builtin");
const std = @import("std");

const allocator = std.heap.page_allocator;

var stdout: std.fs.File.Writer = undefined;
var stdin: std.fs.File.Reader = undefined;
var g_tty_win: win32.HANDLE = undefined;

///////////////////////////////////
// Tested on M1 osx15.3, Windows 10 on Intel + Artix Linux.
//   fast  - vs code terminal
//   slow  - Terminal.app
///////////////////////////////////

// TODO
// - How can we better offer cross platform support for multiple bit architectures?
//   Currently memory is fixed w/x64 unsigned integers to support high res displays.
//   This should probably be a comptime setting so that the integer size can be identified
//   based on platform (x64 vs x86 vs ... ).
// -  windows kernel32 *W API expect UTF16; this is very difficult as zig uses UTF8. Converting from utf8 to uf16 seems like 
//    a lot of work, so for now, windows doesn't get fancy UTF8 glyphs.  

// Windows Notes
// - Bugs are my own (const void*)
// 
// - Windows Console Info contains two key pieces of information - the size, which is not the WINDOW SIZE, but the BUFFER size.  
//   For rendering graphics, we do not want to use the buffer size--while good to know, it is unhelpful. Windows Console Info
//   also includes the window coordinates, assumably the coordinates of the buffer that is displayed; this means, to get the
//   potential terminal size, we have to calculate the width and height of the view buffer.  I am picturing a massive canvas,
//   the buffer, and the window size is a 3x5" notecard overlay of that canvas.  We don't need more much more information,
//   but it is interesting to think how scrollbars could impact the display.
// 
// - Windows did not seem to enjoy newline characters - \n is not good. 
// 
//   When the console was allowed to treat \n as a newline character, it did not appear as if the ansi cursor movement sequences
//   were respected, with some sort of infinite scroll.  This may have been due to something else entirely.
//
//   When the console was told to ignore newline characters, now ... cursor movement worked, but now ... \n was totally
//   ignored, as advertised.
//
//   No matter.  We craft our own, ANSI equivalent of new line: 
//      1. Fill the end of the line with the current color
//      2. Go to the first character of the next line, which we do by moving the cursor down one line, then to the first character.
//
//     IMPACT: Never use \n in a string, always use emit(nl)
//
// - Windows seems to want to use UTF16 to render UTF8 glyphs; while the "Ansi" WriteConsoleA function accepts 
//   utf8 strings, which zig groks natively; sadly, WriteConsoleA seems to only render Ansi characters.  the "Wide"
//   WriteConsoleW function accepts utf16 strings, however zig uses utf8 strings. I am unsure what code page to use
//   for ut16 outputs...is CP_UTF8 good enough? I am shelving the complexities of this problem...for now.  
//

///////////////////////////////////
// credits / helpful articles / inspirations
///////////////////////////////////

// doom fire    - https://github.com/filipedeschamps/doom-fire-algorithm
//              - https://github.com/fabiensanglard/DoomFirePSX/blob/master/flames.html
// color layout - https://en.wikipedia.org/wiki/ANSI_escape_code
// ansi codes   - http://xfree86.org/current/ctlseqs.html
// str, zig     - https://www.huy.rocks/everyday/01-04-2022-zig-strings-in-5-minutes
// emit         - https://zig.news/kristoff/where-is-print-in-zig-57e9
// term sz, zig - https://github.com/jessrud/zbox/blob/master/src/prim.zig
// osx term sz  - https://github.com/sindresorhus/macos-term-size/blob/main/term-size.c
// px char      - https://github.com/cronvel/terminal-kit
// win          - https://learn.microsoft.com/en-us/windows/console/console-virtual-terminal-sequences

///////////////////////////////////
// zig hints
///////////////////////////////////
// `try` everywhere and !<return type>
//
// External Windows references are 100% contained inside win32 structure. 
//
// cross platform constants:  const CONSTANT =  if (builtin.os.tag == .windows ) <windows constant> else <linux/macos constant>
// 
// cross platform functions: OS type is function suffix 
//     pub fn someFuncWin() !void { ... Windows specific logic ... }
//     pub fn someFuncLinux() !void { ... Linux/MacOS specific logic... }
//     pub fn someFunc() !void { return if (buildin.os.tag == .windows) try someFuncWin() else try someFuncLinux(); }
//

///////////////////////////////////
// zig helpers
///////////////////////////////////

//// consts, vars, settings
var rand: std.Random = undefined;

//// functions

// seed & prep for rng
pub fn initRNG() !void {
    //rnd setup -- https://ziglearn.org/chapter-2/#random-numbers
    var prng = std.Random.DefaultPrng.init(blk: {
        var seed: u64 = undefined;
        try std.posix.getrandom(std.mem.asBytes(&seed));
        break :blk seed;
    });
    rand = prng.random();
}

// print
pub fn emit(s: []const u8) !void {
    if (builtin.os.tag == .windows) {
        var sz: win32.DWORD = 0;

        const rv = win32.WriteConsoleA(g_tty_win, s.ptr, @intCast(s.len), &sz, undefined);
        if (rv == 0) {
            return;
        }
        return;
    } else {
        const sz = try stdout.write(s);
        if (sz == 0) {
            return;
        } // cauze I c
        return;
    }
}

// format a string then print
pub fn emitFmt(comptime s: []const u8, args: anytype) !void {
    const t = try std.fmt.allocPrint(allocator, s, args);
    defer allocator.free(t);
    try emit(t);
}

///////////////////////////////////
// TTY/Terminal Helpers
///////////////////////////////////

//// Settings

// Get this value from libc.
const TIOCGWINSZ = std.c.T.IOCGWINSZ; // ioctl flag

//term size
const TermSz = struct { height: usize, width: usize };
var term_sz: TermSz = .{ .height = 0, .width = 0 }; // set via initTermSz

//ansi escape codes
const esc = "\x1B";
const csi = esc ++ "[";

const line_prior = csi ++ "1F"; //prior line
const line_next = csi ++ "1E"; //next line
const line_start = csi ++ "1G"; //carriage return
const line_new = line_clear_to_eol ++ line_next ++ line_start;  //new line
const line_up = line_prior ++ line_start; //pup one
const nl = if (builtin.os.tag == .windows) line_new else "\n";

const cursor_save = esc ++ "7"; // or csi++s
const cursor_load = esc ++ "8"; // or csi++u

const cursor_show = csi ++ "?25h"; //h=high
const cursor_hide = csi ++ "?25l"; //l=low
const cursor_home = csi ++ "1;1H"; //1,1

const screen_reset = csi ++ "!p";
const screen_clear = csi ++ "2J";
const screen_buf_on = csi ++ "?1049h"; //h=high
const screen_buf_off = csi ++ "?1049l"; //l=low

const char_set_ascii = esc ++ "(B"; // ascii borders
const char_set_ansi = esc ++ "(0"; // ansi aka DEC borders

const line_clear_to_eol = csi ++ "0K";

const color_reset = csi ++ "0m";
const color_fg = "38;5;";
const color_bg = "48;5;";

const color_fg_def = csi ++ color_fg ++ "15m"; // white
const color_bg_def = csi ++ color_bg ++ "0m"; // black
const color_def = color_bg_def ++ color_fg_def;
const color_italic = csi ++ "3m";
const color_not_italic = csi ++ "23m";

const term_on = screen_buf_on ++ cursor_hide ++ cursor_home ++ color_def ++ screen_clear;
const term_off = screen_buf_off ++ cursor_show ++ nl;

const sep = if (builtin.os.tag==.windows) "|" else "▏";

//colors
const MAX_COLOR = 256;
const LAST_COLOR = MAX_COLOR - 1;

var fg: [MAX_COLOR][]u8 = undefined;
var bg: [MAX_COLOR][]u8 = undefined;

//// functions

// cache fg/bg ansi codes
pub fn initColor() !void {
    var color_idx: u32 = 0;
    while (color_idx < MAX_COLOR) : (color_idx += 1) {
        fg[color_idx] = try std.fmt.allocPrint(allocator, "{s}38;5;{d}m", .{ csi, color_idx });
        bg[color_idx] = try std.fmt.allocPrint(allocator, "{s}48;5;{d}m", .{ csi, color_idx });
    }
}

//todo - free bg/fg color ache
// defer freeColor(); just too lazy right now.

<<<<<<< HEAD
//get terminal size given a tty
pub fn getTermSz(tty: std.posix.fd_t) !TermSz {
    if (builtin.os.tag == .windows) {
        //Microsoft Windows Case
        var info: win32.CONSOLE_SCREEN_BUFFER_INFO = undefined;
        if (0 == win32.GetConsoleScreenBufferInfo(tty, &info)) switch (std.os.windows.kernel32.GetLastError()) {
            else => |e| return std.os.windows.unexpectedError(e),
        };
        return TermSz{
            .height = @intCast(info.srWindow.Bottom - info.srWindow.Top + 1),
            .width = @intCast(info.srWindow.Right - info.srWindow.Left + 1),
        };
    } else {
        //Linux-MacOS Case
        var winsz = std.c.winsize{ .col = 0, .row = 0, .xpixel = 0, .ypixel = 0 };
        const rv = std.c.ioctl(tty, TIOCGWINSZ, @intFromPtr(&winsz));
        const err = std.posix.errno(rv);

        if (rv >= 0) {
            return TermSz{ .height = winsz.row, .width = winsz.col };
=======
pub fn getTermSzWin() !TermSz {
    //Microsoft Windows Case
    var info: win32.CONSOLE_SCREEN_BUFFER_INFO = undefined;
  
    if (0 == win32.GetConsoleScreenBufferInfo(g_tty_win, &info)) switch (std.os.windows.kernel32.GetLastError()) {
        else => |e| return std.os.windows.unexpectedError(e),
    };

    return TermSz{
        .height = @intCast(info.srWindow.Bottom - info.srWindow.Top + 1),
        .width = @intCast(info.srWindow.Right - info.srWindow.Left + 1),
    };
}

pub fn getTermSzLinux() !TermSz {
    //Linux-MacOS Case

    //base case - invoked from cmd line
    const tty_nix = stdout.context.handle;
    var winsz = std.c.winsize{ .ws_col = 0, .ws_row = 0, .ws_xpixel = 0, .ws_ypixel = 0 };
    const rv = std.c.ioctl(tty_nix, TIOCGWINSZ, @intFromPtr(&winsz));
    const err = std.posix.errno(rv);

    if (rv >= 0) {
        if (winsz.ws_row == 0 or winsz.ws_col == 0) { // ltty IOCTL failed ie in lldb
            //alt case - invoked from inside lldb
            var lldb_tty_nix = try std.fs.cwd().openFile("/dev/tty", .{});
            defer lldb_tty_nix.close();

            var lldb_winsz = std.c.winsize{ .ws_col = 0, .ws_row = 0, .ws_xpixel = 0, .ws_ypixel = 0 };
            const lldb_rv = std.c.ioctl(lldb_tty_nix.handle, TIOCGWINSZ, @intFromPtr(&lldb_winsz));
            const lldb_err = std.posix.errno(lldb_rv);

            if (lldb_rv >= 0) {
                return TermSz{ .height = lldb_winsz.ws_row, .width = lldb_winsz.ws_col };
            } else {
                std.process.exit(0);
                //TODO this is a pretty terrible way to handle issues...
                return std.posix.unexpectedErrno(lldb_err);
            }
>>>>>>> 54d4f85c
        } else {
            return TermSz{ .height = winsz.ws_row, .width = winsz.ws_col };
        }
    } else {
        std.process.exit(0);
        //TODO this is a pretty terrible way to handle issues...
        return std.posix.unexpectedErrno(err);
    }
}

//get terminal size
pub fn getTermSz() !TermSz {
    return if (builtin.os.tag == .windows) try getTermSzWin() else try getTermSzLinux();
}


pub fn initTermSize() !void {
    term_sz = try getTermSz();
}

// Windows specific terminal initialization
pub fn initTermWin() !void {
    // credit: n-prat ( https://github.com/const-void/DOOM-fire-zig/issues/17#issuecomment-2587481269 )
    var consoleMode: win32.DWORD = 0;
  
    // pull tty from std.os.windows
    g_tty_win = std.os.windows.GetStdHandle(win32.STD_OUTPUT_HANDLE) catch return std.os.windows.unexpectedError(std.os.windows.kernel32.GetLastError());
    
    //get console mode
    if (0 == win32.GetConsoleMode(g_tty_win, &consoleMode)) switch (std.os.windows.kernel32.GetLastError()) {
        else => |e| return std.os.windows.unexpectedError(e),
    };

    // activate ANSI power!
    consoleMode |= win32.ENABLE_VIRTUAL_TERMINAL_PROCESSING | win32.DISABLE_NEWLINE_AUTO_RETURN;
    //win32.ENABLE_PROCESSED_OUTPUT does not appear to be needed

    // apply updated consoleMode to console
    if (0 == win32.SetConsoleMode(g_tty_win, consoleMode)) switch (std.os.windows.kernel32.GetLastError()) {
        else => |e| return std.os.windows.unexpectedError(e),
    };

    // todo - UINT WINAPI GetConsoleCP(void); https://learn.microsoft.com/en-us/windows/console/getconsolecp
    //   g_cur_consolecp = win32.GetConsoleCP();
    //   then, in complete, restore code page.

    // enable UTF8
    if (0 == win32.SetConsoleOutputCP(win32.CP_UTF8)) switch (std.os.windows.kernel32.GetLastError()) {
        else => |e| return std.os.windows.unexpectedError(e),
    };
}

pub fn initTerm() !void {
    try initColor();

    if (builtin.os.tag == .windows) { try initTermWin(); }

    try initTermSize();
    try initRNG();

    try emit(term_on);
    if (builtin.os.tag == .windows) {
        //try emit(csi ++ "0;0r");
        try emit(char_set_ascii);
    }
}

// initTerm(); defer complete();
pub fn complete() !void {
    //todo -- free colors
    //todo if win, completeWin() -> restore code page
    try emit(term_off);
    try emit("Complete!"++nl);
}

/////////////////
// doom-fire
/////////////////

pub fn pause() !void {
    //todo - poll / read a keystroke w/out echo, \n etc

    try emit(color_reset);
    try emit("Press return to continue...");
    var b: u8 = undefined;
    b = stdin.readByte() catch undefined;

    if (b == 'q') {
        //exit cleanly
        try complete();
        std.process.exit(0);
    }
}

/// Part I - Terminal Size Check
/// showTermCap() needs about 120x22; if screen is too small, give user a chance to abort and try again.
///
/// no biggie if they don't.
///

// do nothing if term sz is big enough
pub fn checkTermSz() !void {
    const min_w = 120;
    const min_h = 22;
    var w_ok = true;
    var h_ok = true;

    // chk cur < min
    if (term_sz.width < min_w) {
        w_ok = false;
    }
    if (term_sz.height < min_h) {
        h_ok = false;
    }

    if (w_ok and h_ok) {
        return;
    } else {
        //screen is too small

        //red text
        try emit(fg[9]);

        //check conditions
        if (w_ok and !h_ok) {
            try emitFmt("Screen may be too short - height is {d} and need {d}.", .{ term_sz.height, min_h });
        } else if (!w_ok and h_ok) {
            try emitFmt("Screen may be too narrow - width is {d} and need {d}.", .{ term_sz.width, min_w });
        } else if (term_sz.width == 0) {
            // IOCTL succesfully failed!  We believe the call to retrieve terminal dimensions succeeded,
            // however our structure is zero.
            try emit(bg[1]);
            try emit(fg[15]);
            try emitFmt("Call to retreive terminal dimensions may have failed" ++ nl ++
                "Width is {d} (ZERO!) and we need {d}." ++ nl ++
                "We will allocate 0 bytes of screen buffer, resulting in immediate failure.", .{ term_sz.width, min_w });
            try emit(color_reset);
        } else if (term_sz.height == 0) {
            // IOCTL succesfully failed!  We believe the call to retrieve terminal dimensions succeeded,
            // however our structure is zero.
            try emit(bg[1]);
            try emit(fg[15]);
            try emitFmt("Call to retreive terminal dimensions may have failed" ++ nl ++
                "Height is {d} (ZERO!) and we need {d}." ++ nl ++
                "We will allocate 0 bytes of screen buffer, resulting in immediate failure.", .{ term_sz.height, min_h });
            try emit(color_reset);
        } else {
            try emitFmt("Screen is too small - have {d} x {d} and need {d} x {d}", .{ term_sz.width, term_sz.height, min_w, min_h });
        }

        try emit(nl);
        try emit(nl);

        //warn user w/white on red
        try emit(bg[1]);
        try emit(fg[15]);
        try emit("There may be rendering issues on the next screen; to correct, <q><enter>, resize and try again.");
        try emit(line_clear_to_eol);
        try emit(color_reset);
        try emit(nl++nl++"Continue?"++nl++nl);

        //assume ok...pause will exit for us.
        try pause();

        //clear all the warning text and keep on trucking!
        try emit(color_reset);
        try emit(cursor_home);
        try emit(screen_clear);
    }
}

/// Part II - Show terminal capabilities
///
/// Since user terminals vary in capabilities, handy to have a screen that renders ACTUAL colors
/// and exercises various terminal commands prior to DOOM fire.
///
pub fn showTermSz() !void {
    //todo - show os, os ver, zig ver
    try emit(color_def); // this should probably be windows only
    try emitFmt("Screen size: {d}w x {d}h", .{ term_sz.width, term_sz.height });
    try emit(nl);  //window doesn't appear to like \n
    try emit(nl);
}

pub fn showLabel(label: []const u8) !void {
    try emit(color_def);
    try emitFmt("{s}{s}:", .{ color_def, label });
    try emit(nl);
}

pub fn showStdColors() !void {
    try showLabel("Standard colors");

    //first 8 colors (standard)
    try emit(fg[15]);
    var color_idx: u8 = 0;
    while (color_idx < 8) : (color_idx += 1) {
        try emit(bg[color_idx]);
        if (color_idx == 7) {
            try emit(fg[0]);
        }
        try emitFmt("{s} {d:2}  ", .{ sep, color_idx });
    }
    try emit(color_def);
    try emit(nl);

    //next 8 colors ("hilight")
    try emit(fg[15]);
    while (color_idx < 16) : (color_idx += 1) {
        try emit(bg[color_idx]);
        if (color_idx == 15) {
            try emit(fg[0]);
        }
        try emitFmt("{s} {d:2}  ", .{ sep, color_idx });
    }
    try emit(color_def);
    try emit(nl);
    try emit(nl);
}

pub fn show216Colors() !void {
    try showLabel("216 colors");

    var color_addendum: u8 = 0;
    var bg_idx: u8 = 0;
    var fg_idx: u8 = 0;

    //show remaining of colors in 6 blocks of 6x6

    // 6 rows of color
    var color_shift: u8 = 0;
    while (color_shift < 6) : (color_shift += 1) {
        color_addendum = color_shift * 36 + 16;

        // colors are pre-organized into blocks
        var color_idx: u8 = 0;
        while (color_idx < 36) : (color_idx += 1) {
            bg_idx = color_idx + color_addendum;

            // invert color id for readability
            if (color_idx > 17) {
                fg_idx = 0;
            } else {
                fg_idx = 15;
            }

            // display color
            try emit(bg[bg_idx]);
            try emit(fg[fg_idx]);
            try emitFmt("{d:3}", .{bg_idx});
        }
        try emit(color_def);
        try emit(nl);
    }
    try emit(color_def);
    try emit(nl);
}

pub fn showGrayscale() !void {
    try showLabel("Grayscale");

    var fg_idx: u8 = 15;
    try emit(fg[fg_idx]);

    var bg_idx: u32 = 232;
    while (bg_idx < 256) : (bg_idx += 1) {
        if (bg_idx > 243) {
            fg_idx = 0;
            try emit(fg[fg_idx]);
        }

        try emit(bg[bg_idx]);
        try emitFmt("{s}{d} ", .{ sep, bg_idx });
    }
    try emit(color_def);
    try emit(nl);

    //cleanup
    try emit(color_def);
    try emit(nl);
}

pub fn scrollMarquee() !void {
    //marquee - 4 lines of yellowish background
    const bg_idx: u8 = 222;
    const marquee_row = if (builtin.os.tag==.windows) nl else line_clear_to_eol ++ nl;
    const marquee_bg = marquee_row ++ marquee_row ++ marquee_row ++ marquee_row;

    //init marquee background
    try emit(cursor_save); // save character position
    try emit(bg[bg_idx]);  // set yellow background
    try emit(marquee_bg);  // paint four rows 

    //quotes - will confirm animations are working on current terminal
    const txt = [_][]const u8{ "  Things move along so rapidly nowadays that people saying " ++ color_italic ++ "It can't be done" ++ color_not_italic ++ " are always being interrupted", "  by somebody doing it.                                                                    " ++ color_italic ++ "-- Puck, 1902" ++ color_not_italic, "  Test your might!", "  " ++ color_italic ++ "-- Mortal Kombat" ++ color_not_italic, "  How much is the fish?", "             " ++ color_italic ++ "-- Scooter" ++ color_not_italic };
    const txt_len: u8 = txt.len / 2; // print two rows at a time

    //fade txt in and out
    const fade_seq = [_]u8{ 222, 221, 220, 215, 214, 184, 178, 130, 235, 58, 16 };
    const fade_len: u8 = fade_seq.len;

    var fade_idx: u8 = 0;
    var txt_idx: u8 = 0;

    while (txt_idx < txt_len) : (txt_idx += 1) {
        //fade in
        fade_idx = 0;
        while (fade_idx < fade_len) : (fade_idx += 1) {
            //reset to 1,1 of marquee
            try emit(cursor_load);
            try emit(bg[bg_idx]);
            try emit(nl);

            //print marquee txt
            try emit(fg[fade_seq[fade_idx]]);
            try emit(txt[txt_idx * 2]);
            try emit(line_clear_to_eol);
            try emit(nl);
            try emit(txt[txt_idx * 2 + 1]);
            try emit(line_clear_to_eol);
            try emit(nl);

            std.time.sleep(10 * std.time.ns_per_ms);
        }

        //let quote chill for a second
        std.time.sleep(1000 * std.time.ns_per_ms);

        //fade out
        fade_idx = fade_len - 1;
        while (fade_idx > 0) : (fade_idx -= 1) {
            //reset to 1,1 of marquee
            try emit(cursor_load);
            try emit(bg[bg_idx]);
            try emit(nl);

            //print marquee txt
            try emit(fg[fade_seq[fade_idx]]);
            try emit(txt[txt_idx * 2]);
            try emit(line_clear_to_eol);
            try emit(nl);
            try emit(txt[txt_idx * 2 + 1]);
            try emit(line_clear_to_eol);
            try emit(nl);
            std.time.sleep(10 * std.time.ns_per_ms);
        }
        try emit(nl);
    }
}

// prove out terminal implementation by rendering colors and some simple animations
pub fn showTermCap() !void {
    try showTermSz();
    try showStdColors();
    try show216Colors();
    try showGrayscale();
    try scrollMarquee();

    try pause();
}

/// DOOM Fire
/// Slowest - raw emit()
/// Slower  - raw emit() + \n
/// Below   - moderately faster

//pixel character
const px = "▀";

//bs = buffer string
var bs: []u8 = undefined;
var bs_idx: u64 = 0;
var bs_len: u64 = 0;
var bs_sz_min: u64 = 0;
var bs_sz_max: u64 = 0;
var bs_sz_avg: u64 = 0;
var bs_frame_tic: u64 = 0;
var t_start: i64 = 0;
var t_now: i64 = 0;
var t_dur: f64 = 0.0;
var fps: f64 = 0.0;

pub fn initBuf() !void {
    //some lazy guesswork to make sure we have enough of a buffer to render DOOM fire.
    const px_char_sz = px.len;
    const px_color_sz = bg[LAST_COLOR].len + fg[LAST_COLOR].len;
    const px_sz = px_color_sz + px_char_sz;
    const screen_sz: u64 = @as(u64, px_sz * term_sz.width * term_sz.width);
    const overflow_sz: u64 = px_char_sz * 100;
    const bs_sz: u64 = screen_sz + overflow_sz;

    bs = try allocator.alloc(u8, bs_sz * 2);
    t_start = std.time.milliTimestamp();
    resetBuf();
}

//reset buffer indexes to start of buffer
pub fn resetBuf() void {
    bs_idx = 0;
    bs_len = 0;
}

//copy input string to buffer string
pub fn drawBuf(s: []const u8) void {
    for (s) |b| {
        bs[bs_idx] = b;
        bs_idx += 1;
        bs_len += 1;
    }
}

//print buffer to string...can be a decent amount of text!
pub fn paintBuf() !void {
    try emit(bs[0 .. bs_len - 1]);
    t_now = std.time.milliTimestamp();
    bs_frame_tic += 1;
    if (bs_sz_min == 0) {
        //first frame
        bs_sz_min = bs_len;
        bs_sz_max = bs_len;
        bs_sz_avg = bs_len;
    } else {
        if (bs_len < bs_sz_min) {
            bs_sz_min = bs_len;
        }
        if (bs_len > bs_sz_max) {
            bs_sz_max = bs_len;
        }
        bs_sz_avg = bs_sz_avg * (bs_frame_tic - 1) / bs_frame_tic + bs_len / bs_frame_tic;
    }

    t_dur = @as(f64, @floatFromInt(t_now - t_start)) / 1000.0;
    fps = @as(f64, @floatFromInt(bs_frame_tic)) / t_dur;

    try emit(fg[0]);
    try emitFmt("mem: {s:.2} min / {s:.2} avg / {s:.2} max [ {d:.2} fps ]", .{ std.fmt.fmtIntSizeBin(bs_sz_min), std.fmt.fmtIntSizeBin(bs_sz_avg), std.fmt.fmtIntSizeBin(bs_sz_max), fps });
}

// initBuf(); defer freeBuf();
pub fn freeBuf() void {
    allocator.free(bs);
}

pub fn showDoomFire() !void {
    //term size => fire size
    const FIRE_H: u64 = @as(u64, @intCast(term_sz.height)) * 2;
    const FIRE_W: u64 = @as(u64, @intCast(term_sz.width));
    const FIRE_SZ: u64 = FIRE_H * FIRE_W;
    const FIRE_LAST_ROW: u64 = (FIRE_H - 1) * FIRE_W;

    //colors - tinker w/palette as needed!
    const fire_palette = [_]u8{ 0, 233, 234, 52, 53, 88, 89, 94, 95, 96, 130, 131, 132, 133, 172, 214, 215, 220, 220, 221, 3, 226, 227, 230, 195, 230 };
    const fire_black: u8 = 0;
    const fire_white: u8 = fire_palette.len - 1;

    //screen buf default color is black
    var screen_buf: []u8 = undefined; //{fire_black}**FIRE_SZ;
    screen_buf = try allocator.alloc(u8, FIRE_SZ);
    defer allocator.free(screen_buf);

    //init buffer
    var buf_idx: u64 = 0;
    while (buf_idx < FIRE_SZ) : (buf_idx += 1) {
        screen_buf[buf_idx] = fire_black;
    }

    //last row is white...white is "fire source"
    buf_idx = 0;
    while (buf_idx < FIRE_W) : (buf_idx += 1) {
        screen_buf[FIRE_LAST_ROW + buf_idx] = fire_white;
    }

    //reset terminal
    try emit(cursor_home);
    try emit(color_reset);
    try emit(color_def);
    try emit(screen_clear);

    //scope cache ////////////////////
    //scope cache - update fire buf
    var doFire_x: u64 = 0;
    var doFire_y: u64 = 0;
    var doFire_idx: u64 = 0;

    //scope cache - spread fire
    var spread_px: u8 = 0;
    var spread_rnd_idx: u8 = 0;
    var spread_dst: u64 = 0;

    //scope cache - frame reset
    const init_frame = try std.fmt.allocPrint(allocator, "{s}{s}{s}", .{ cursor_home, bg[0], fg[0] });
    defer allocator.free(init_frame);

    //scope cache - fire 2 screen buffer
    var frame_x: u64 = 0;
    var frame_y: u64 = 0;
    var px_hi: u8 = fire_black;
    var px_lo: u8 = fire_black;
    var px_prev_hi = px_hi;
    var px_prev_lo = px_lo;

    //get to work!
    try initBuf();
    defer freeBuf();

    //when there is an ez way to poll for key stroke...do that.  for now, ctrl+c!
    const ok = true;
    while (ok) {

        //update fire buf
        doFire_x = 0;
        while (doFire_x < FIRE_W) : (doFire_x = doFire_x + 1) {
            doFire_y = 0;
            while (doFire_y < FIRE_H) : (doFire_y += 1) {
                doFire_idx = doFire_y * FIRE_W + doFire_x;

                //spread fire
                spread_px = screen_buf[doFire_idx];

                //bounds checking
                if ((spread_px == 0) and (doFire_idx >= FIRE_W)) {
                    screen_buf[doFire_idx - FIRE_W] = 0;
                } else {
                    spread_rnd_idx = rand.intRangeAtMost(u8, 0, 3);
                    if (doFire_idx >= (spread_rnd_idx + 1)) {
                        spread_dst = doFire_idx - spread_rnd_idx + 1;
                    } else {
                        spread_dst = doFire_idx;
                    }
                    if (spread_dst >= FIRE_W) {
                        if (spread_px > (spread_rnd_idx & 1)) {
                            screen_buf[spread_dst - FIRE_W] = spread_px - (spread_rnd_idx & 1);
                        } else {
                            screen_buf[spread_dst - FIRE_W] = 0;
                        }
                    }
                }
            }
        }

        //paint fire buf
        resetBuf();
        drawBuf(init_frame);

        // for each row
        frame_y = 0;
        while (frame_y < FIRE_H) : (frame_y += 2) { // 'paint' two rows at a time because of half height char
            // for each col
            frame_x = 0;
            while (frame_x < FIRE_W) : (frame_x += 1) {
                //each character rendered is actually to rows of 'pixels'
                // - "hi" (current px row => fg char)
                // - "low" (next row => bg color)
                px_hi = screen_buf[frame_y * FIRE_W + frame_x];
                px_lo = screen_buf[(frame_y + 1) * FIRE_W + frame_x];

                // only *update* color if prior color is actually diff
                if (px_lo != px_prev_lo) {
                    drawBuf(bg[fire_palette[px_lo]]);
                }
                if (px_hi != px_prev_hi) {
                    drawBuf(fg[fire_palette[px_hi]]);
                }
                drawBuf(px);

                //cache current colors
                px_prev_hi = px_hi;
                px_prev_lo = px_lo;
            }
            drawBuf(nl); //is this needed?
        }
        try paintBuf();
        resetBuf();
    }
}

///////////////////////////////////
// main
///////////////////////////////////

pub fn main() anyerror!void {
    stdout = std.io.getStdOut().writer();
    stdin = std.io.getStdIn().reader();

    try initTerm();
    defer complete() catch {};

    try checkTermSz();
    try showTermCap();
    try showDoomFire();
}

// -- NOTE -- Keep the below aligned w/Microsoft Windows (MS WIN) specification
//            Changes to the below that are unaligned will cause panics or strange bugs

const win32 = struct {
    // --------------
    // define MS WIN base types in zig terms
    //    part of std.os.windows
    pub const WORD: type = std.os.windows.WORD; // https://learn.microsoft.com/en-us/openspecs/windows_protocols/ms-dtyp/f8573df3-a44a-4a50-b070-ac4c3aa78e3c
    pub const BOOL: type = std.os.windows.BOOL; // https://learn.microsoft.com/en-us/openspecs/windows_protocols/ms-dtyp/9d81be47-232e-42cf-8f0d-7a3b29bf2eb2
    pub const HANDLE: type = std.os.windows.HANDLE; // https://learn.microsoft.com/en-us/openspecs/windows_protocols/ms-dtyp/929187f0-f25c-4b05-9497-16b066d8a912
    pub const SHORT: type = std.os.windows.SHORT; // https://learn.microsoft.com/en-us/openspecs/windows_protocols/ms-dtyp/47b1e7d6-b5a1-48c3-986e-b5e5eb3f06d2
    pub const DWORD: type = std.os.windows.DWORD; // https://learn.microsoft.com/en-us/openspecs/windows_protocols/ms-dtyp/262627d8-3418-4627-9218-4ffe110850b2
    pub const UINT: type = std.os.windows.UINT; // https://learn.microsoft.com/en-us/openspecs/windows_protocols/ms-dtyp/52ddd4c3-55b9-4e03-8287-5392aac0627f
    pub const LPVOID: type = std.os.windows.LPVOID;
    //void https://learn.microsoft.com/en-us/openspecs/windows_protocols/ms-dtyp/c0b7741b-f577-4eed-aff3-2e909df10a4d

    //
    // --------------
    // define MS WIN constants in terms of MS WIN base types
    //
    // screen buffer output constants c/o https://learn.microsoft.com/en-us/windows/console/setconsolemode
    pub const ENABLE_PROCESSED_OUTPUT: DWORD = 0x0001; // USED
    pub const ENABLE_WRAP_AT_EOL_OUTPUT: DWORD = 0x0002;
    pub const ENABLE_VIRTUAL_TERMINAL_PROCESSING: DWORD = 0x0004; // USED
    pub const DISABLE_NEWLINE_AUTO_RETURN: DWORD = 0x0008;
    pub const ENABLE_LVB_GRID_WORLDWIDE: DWORD = 0x0010;

    // https://learn.microsoft.com/en-us/windows/apps/design/globalizing/use-utf8-code-page
    pub const CP_UTF8: UINT = 65001;
    pub const CP_ANSI: UINT = 1252;

    // https://learn.microsoft.com/en-us/windows/console/getstdhandle
    //   part of std.os.windows
    //   for use with https://ziglang.org/documentation/master/std/#std.os.windows.GetStdHandle
    pub const STD_INPUT_HANDLE = std.os.windows.STD_INPUT_HANDLE;
    pub const STD_OUTPUT_HANDLE = std.os.windows.STD_OUTPUT_HANDLE;
    pub const STD_ERR_HANDLE = std.os.windows.STD_ERROR_HANDLE;

    // --------------
    // define MS WIN structures in terms of MS WIN base types
    // CORD = https://learn.microsoft.com/en-us/windows/console/coord-str
    pub const COORD = extern struct {
        X: SHORT,
        Y: SHORT,
    };

    //SMALL_RECT = https://learn.microsoft.com/en-us/windows/console/small-rect-str
    pub const SMALL_RECT = extern struct {
        Left: SHORT,
        Top: SHORT,
        Right: SHORT,
        Bottom: SHORT,
    };

    // CONSOLE_SCREEN_BUFFER_INFO = https://learn.microsoft.com/en-us/windows/console/console-screen-buffer-info-str
    pub const CONSOLE_SCREEN_BUFFER_INFO = extern struct {
        dwSize: COORD, //For terminal init, do not use - buffer size -- not the window size
        dwCursorPosition: COORD,
        wAttributes: WORD,
        srWindow: SMALL_RECT, //For terminal init, use - window
        dwMaximumWindowSize: COORD,
    };

    // -----------------
    // define MS WIN console API in terms of MS WIN base types and MS WIN structures
    //   reference: https://learn.microsoft.com/en-us/windows/console/console-functions

    // https://learn.microsoft.com/en-us/windows/console/getconsolescreenbufferinfo
    pub extern "kernel32" fn GetConsoleScreenBufferInfo(
        hConsoleOutput: ?HANDLE,
        lpConsoleScreenBufferInfo: ?*CONSOLE_SCREEN_BUFFER_INFO,
    ) callconv(std.os.windows.WINAPI) BOOL;

    // https://learn.microsoft.com/en-us/windows/console/getconsolemode
    pub extern "kernel32" fn GetConsoleMode(hConsoleOutput: ?HANDLE, lpOutMode: ?*DWORD) callconv(std.os.windows.WINAPI) BOOL;

    // https://learn.microsoft.com/en-us/windows/console/setconsolemode
    pub extern "kernel32" fn SetConsoleMode(in_hConsoleHandle: HANDLE, in_Mode: DWORD) callconv(std.os.windows.WINAPI) BOOL;

    // https://learn.microsoft.com/en-us/windows/console/setconsoleoutputcp
    pub extern "kernel32" fn SetConsoleOutputCP(in_wCodePageID: UINT) callconv(std.os.windows.WINAPI) BOOL;

    // https://learn.microsoft.com/en-us/windows/console/writeconsole
    //   W = Wide = UTF8
    pub extern "kernel32" fn WriteConsoleW(in_hConsoleOutput: HANDLE, in_lpBuffer: [*]const u8, in_nNumberOfCharsToWrite: DWORD, out_lpNumberOfCharsWritten: ?*DWORD, lpReserved: *void) callconv(std.os.windows.WINAPI) BOOL;

    // https://learn.microsoft.com/en-us/windows/console/writeconsole
    //   A = ASCII
    pub extern "kernel32" fn WriteConsoleA(in_hConsoleOutput: HANDLE, in_lpBuffer: [*]const u8, in_nNumberOfCharsToWrite: DWORD, out_lpNumberOfCharsWritten: ?*DWORD, lpReserved: *void) callconv(std.os.windows.WINAPI) BOOL;
};

//LICENSE --
//DOOM-fire-zig is free software: you can redistribute it and/or modify it under the terms of
//the GNU General Public License as published by the Free Software Foundation, either
//version 3 of the License, or (at your option) any later version.
//
//This program is distributed in the hope that it will be useful, but WITHOUT ANY WARRANTY;
//without even the implied warranty of MERCHANTABILITY or FITNESS FOR A PARTICULAR PURPOSE.
//
//See the GNU General Public License for more details.
//
//You should have received a copy of the GNU General Public License along with this program.
//
//If not, see https://www.gnu.org/licenses/.
//---------<|MERGE_RESOLUTION|>--- conflicted
+++ resolved
@@ -209,28 +209,6 @@
 //todo - free bg/fg color ache
 // defer freeColor(); just too lazy right now.
 
-<<<<<<< HEAD
-//get terminal size given a tty
-pub fn getTermSz(tty: std.posix.fd_t) !TermSz {
-    if (builtin.os.tag == .windows) {
-        //Microsoft Windows Case
-        var info: win32.CONSOLE_SCREEN_BUFFER_INFO = undefined;
-        if (0 == win32.GetConsoleScreenBufferInfo(tty, &info)) switch (std.os.windows.kernel32.GetLastError()) {
-            else => |e| return std.os.windows.unexpectedError(e),
-        };
-        return TermSz{
-            .height = @intCast(info.srWindow.Bottom - info.srWindow.Top + 1),
-            .width = @intCast(info.srWindow.Right - info.srWindow.Left + 1),
-        };
-    } else {
-        //Linux-MacOS Case
-        var winsz = std.c.winsize{ .col = 0, .row = 0, .xpixel = 0, .ypixel = 0 };
-        const rv = std.c.ioctl(tty, TIOCGWINSZ, @intFromPtr(&winsz));
-        const err = std.posix.errno(rv);
-
-        if (rv >= 0) {
-            return TermSz{ .height = winsz.row, .width = winsz.col };
-=======
 pub fn getTermSzWin() !TermSz {
     //Microsoft Windows Case
     var info: win32.CONSOLE_SCREEN_BUFFER_INFO = undefined;
@@ -271,7 +249,6 @@
                 //TODO this is a pretty terrible way to handle issues...
                 return std.posix.unexpectedErrno(lldb_err);
             }
->>>>>>> 54d4f85c
         } else {
             return TermSz{ .height = winsz.ws_row, .width = winsz.ws_col };
         }
